--- conflicted
+++ resolved
@@ -19,11 +19,7 @@
 import json
 import tqdm
 import numpy as np
-<<<<<<< HEAD
 import pandas as pd
-import pyreft
-=======
->>>>>>> 32129522
 from pyreax import (
     JumpReLUSAECollectIntervention, 
     SubspaceAdditionIntervention
