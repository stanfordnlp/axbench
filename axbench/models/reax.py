--- conflicted
+++ resolved
@@ -13,17 +13,12 @@
     sys.path.append("../../../pyreax")
     import pyreax
 
-<<<<<<< HEAD
 import os
 import pandas as pd
-import pyreft
-=======
 from pyvene import (
     IntervenableConfig,
     IntervenableModel
 )
-
->>>>>>> 32129522
 from pyreax import (
     EXAMPLE_TAG, 
     ReAXFactory, 
@@ -182,8 +177,6 @@
     def pre_compute_mean_activations(self, dump_dir, **kwargs):
         # For ReAX, we need to look into the concept in the same group, since they are used in training.
         max_activations = {} # sae_id to max_activation
-
-<<<<<<< HEAD
         # Loop over saved latent files in dump_dir.
         for file in os.listdir(dump_dir):
             if file.startswith("latent_") and file.endswith(".csv"):
@@ -200,36 +193,4 @@
                     max_act = group_latent[f"{self.__str__()}_max_act"].max()
                     max_activations[concept_id] = max_act
         self.max_activations = max_activations
-        return max_activations  
-=======
-        # iterate rows in batch
-        batch_size = kwargs.get("batch_size", 16)
-        all_generations = []
-        for i in range(0, len(examples), batch_size):
-            batch_examples = examples.iloc[i:i+batch_size]
-            input_strings = batch_examples['input'].tolist()
-            mag = torch.tensor(batch_examples['factor'].tolist()).to("cuda")
-            idx = torch.tensor(batch_examples['concept_id'].tolist()).to("cuda")
-            # tokenize input_strings
-            inputs = self.tokenizer(
-                input_strings, return_tensors="pt", padding=True, truncation=True
-            ).to("cuda")
-            _, generations = self.ax_model.generate(
-                inputs, 
-                unit_locations=None, intervene_on_prompt=True, 
-                subspaces=[{"idx": idx, "mag": mag}],
-                max_new_tokens=128, do_sample=True, 
-                early_stopping=True, 
-                temperature=0.7, 
-            )
-            # Decode and print only the generated text without prompt tokens
-            input_lengths = [len(input_ids) for input_ids in inputs.input_ids]
-            generated_texts = [
-                self.tokenizer.decode(generation[input_length:], skip_special_tokens=True)
-                for generation, input_length in zip(generations, input_lengths)
-            ]
-            all_generations += generated_texts
-        return {
-            "steered_generation": all_generations,
-        }
->>>>>>> 32129522
+        return max_activations  